--- conflicted
+++ resolved
@@ -227,7 +227,6 @@
     k, m = divmod(len(a), n)
     return list(a[i * k + min(i, m) : (i + 1) * k + min(i + 1, m)] for i in range(n))
 
-<<<<<<< HEAD
 def baseconvert(number: str, base_from: int, base_to: int) -> str:
     """Convert a number from one base to another.
 
@@ -258,7 +257,6 @@
         decimal_number //= base_to
     
     return ''.join(str(x) for x in digits[::-1])  # Reverse the list and join as string
-=======
 
 async def create_deletion_embed(
         staff: typing.Union[discord.Member, discord.User],
@@ -298,5 +296,4 @@
     embed.add_field(name="Context", value=message.jump_url, inline=True)
     embed.set_footer(text=f"Message ID: {message.id}")
     embed.timestamp = discord.utils.utcnow()
-    return (embed, attachments)
->>>>>>> 2da25516
+    return (embed, attachments)